--- conflicted
+++ resolved
@@ -8,11 +8,7 @@
     manifest_path: PathBuf,
     start_repl: bool,
     env: &Network,
-<<<<<<< HEAD
-) -> Result<(repl::Session, ChainConfig, ProjectManifest), String> {
-=======
-) -> Result<(repl::Session, ChainConfig, Option<String>), String> {
->>>>>>> df910e00
+) -> Result<(repl::Session, ChainConfig, ProjectManifest, Option<String>), String> {
     let mut settings = repl::SessionSettings::default();
 
     let mut project_path = manifest_path.clone();
@@ -106,8 +102,8 @@
     settings.initial_deployer = initial_deployer;
     settings.costs_version = project_config.project.costs_version;
 
-    if let Some(analysis_passes) = project_config.project.analysis {
-        settings.analysis = analysis_passes;
+    if let Some(ref analysis_passes) = project_config.project.analysis {
+        settings.analysis = analysis_passes.clone();
     }
 
     let (session, output) = if start_repl {
@@ -128,9 +124,5 @@
         };
         (session, output)
     };
-<<<<<<< HEAD
-    Ok((session, chain_config, project_config))
-=======
-    Ok((session, chain_config, output))
->>>>>>> df910e00
+    Ok((session, chain_config, project_config, output))
 }